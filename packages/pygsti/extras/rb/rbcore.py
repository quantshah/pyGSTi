--- conflicted
+++ resolved
@@ -350,7 +350,6 @@
             "canonical_to_primitive!"
         alias_maps['primitive'] = clifford_to_primitive
 
-<<<<<<< HEAD
     return do_rb_base(dataset, clifford_gatestrings, "clifford", weight_data, infinite_data,
                       alias_maps, success_spamlabel, dim, pre_avg, f0, A0, ApB0, C0, 
                       f_bnd, A_bnd, ApB_bnd, C_bnd)
@@ -361,17 +360,6 @@
                success_spamlabel = 'plus', dim = 2, pre_avg=True,
                f0 = 0.98, A0 = 0.5, ApB0 = 1.0, C0= 0.0, f_bnd=[0.,1.], 
                A_bnd=[0.,1.], ApB_bnd=[0.,1.], C_bnd=[-1.,1.]):
-=======
-    return do_rb_base(dataset, clifford_gatestrings, "clifford", weight_data,
-                      alias_maps, success_spamlabel, dim, pre_avg, f0, A0, ApB0,
-                      C0, f_bnd, A_bnd, ApB_bnd, C_bnd)
-
-
-def do_rb_base(dataset, base_gatestrings, basename, weight_data=False,
-               alias_maps=None, success_spamlabel = 'plus', dim = 2,
-               pre_avg=True, f0 = 0.98, A0 = 0.5, ApB0 = 1.0, C0= 0.0,
-               f_bnd=[0.,1.], A_bnd=[0.,1.], ApB_bnd=[0.,1.], C_bnd=[-1.,1.]):
->>>>>>> 206cf82e
     """
     Core Randomized Benchmarking compute function.
 
