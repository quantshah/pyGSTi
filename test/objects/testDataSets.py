import unittest
import collections
import pickle
import pygsti
import numpy as np
import warnings
<<<<<<< HEAD
import os
import sys
=======
import os, sys
>>>>>>> 57b29aa7

class DataSetTestCase(unittest.TestCase):

    def setUp(self):
        # move working directories
        self.old = os.getcwd()
        os.chdir(os.path.abspath(os.path.dirname(__file__)))

        #Set GateSet objects to "strict" mode for testing
        pygsti.objects.GateSet._strict = True

    def tearDown(self):
        os.chdir(self.old)

    def assertEqualDatasets(self, ds1, ds2):
        self.assertEqual(len(ds1),len(ds2))
        for gatestring in ds1:
            self.assertAlmostEqual( ds1[gatestring]['plus'], ds2[gatestring]['plus'], places=3 )
            self.assertAlmostEqual( ds1[gatestring]['minus'], ds2[gatestring]['minus'], places=3 )

    def assertWarns(self, callable, *args, **kwds):
        with warnings.catch_warnings(record=True) as warning_list:
            warnings.simplefilter('always')
            result = callable(*args, **kwds)
            self.assertTrue(len(warning_list) > 0)
        return result


class TestDataSetMethods(DataSetTestCase):

    def test_from_scratch(self):
        # Create a dataset from scratch
        ds = pygsti.objects.DataSet(spamLabels=['plus','minus'])
        ds.add_count_dict( ('Gx',), {'plus': 10, 'minus': 90} )
        ds[ ('Gx',) ] = {'plus': 10, 'minus': 90}
        ds[ ('Gx',) ]['plus'] = 10
        ds[ ('Gx',) ]['minus'] = 90
        ds.add_counts_1q( ('Gx','Gy'), 10, 40 )
        ds.add_counts_1q( ('Gx','Gy'), 40, 10 ) #freq much different from existing
        with self.assertRaises(ValueError):
            ds.add_count_dict( ('Gx',), {'FooBar': 10, 'minus': 90 }) #bad spam label
        with self.assertRaises(ValueError):
            ds.add_count_dict( ('Gx',), {'minus': 90 }) # not all spam labels
        ds.done_adding_data()

        dsWritable = ds.copy_nonstatic()
        dsWritable[('Gy',)] = {'plus': 20, 'minus': 80}

        dsWritable2 = dsWritable.copy_nonstatic()
         #test copy_nonstatic on already non-static dataset

        ds_str = str(ds)

        with self.assertRaises(ValueError):
            ds.add_count_dict( ('Gx',), {'plus': 10, 'minus': 90 }) # done adding data
        with self.assertRaises(ValueError):
            ds.add_counts_1q( ('Gx',), 40,60) # done adding data

        self.assertEqual(ds[('Gx',)]['plus'], 10)
        self.assertAlmostEqual(ds[('Gx',)].fraction('plus'), 0.1)

        #Pickle and unpickle
        with open('../temp_test_files/dataset.pickle', 'wb') as datasetfile:
            pickle.dump(ds, datasetfile)
        ds_from_pkl = None
        with open('../temp_test_files/dataset.pickle', 'rb') as datasetfile:
            ds_from_pkl = pickle.load(datasetfile)
        self.assertEqual(ds_from_pkl[('Gx',)]['plus'], 10)
        self.assertAlmostEqual(ds_from_pkl[('Gx',)].fraction('plus'), 0.1)


        # Invoke the DataSet constructor other ways
        gstrs = [ ('Gx',), ('Gx','Gy'), ('Gy',) ]
        gstrInds = collections.OrderedDict( [ (('Gx',),0),  (('Gx','Gy'),1), (('Gy',),2) ] )
        slInds = collections.OrderedDict( [ ('plus',0),  ('minus',1) ] )
        cnts_static = np.ones( (3,2), 'd' ) # 3 gate strings, 2 spam labels
        cnts_nonstc = [ np.ones(2,'d'), np.ones(2,'d'), np.ones(2,'d') ]

        ds2 = pygsti.objects.DataSet(cnts_nonstc, gateStrings=gstrs, spamLabels=['plus','minus'])
        ds3 = pygsti.objects.DataSet(cnts_nonstc, gateStringIndices=gstrInds, spamLabelIndices=slInds)
        ds4 = pygsti.objects.DataSet(cnts_static, gateStrings=gstrs,
                                     spamLabels=['plus','minus'], bStatic=True)
        ds5 = pygsti.objects.DataSet(cnts_nonstc, gateStrings=gstrs,
                                     spamLabels=['plus','minus'], bStatic=False)
        ds6 = pygsti.objects.DataSet(spamLabels=['plus','minus'])
        ds6.done_adding_data() #ds6 = empty dataset

        ds2.add_counts_from_dataset(ds)
        ds3.add_counts_from_dataset(ds)
        with self.assertRaises(ValueError):
            ds4.add_counts_from_dataset(ds) #can't add to static DataSet

        with self.assertRaises(ValueError):
            pygsti.objects.DataSet(gateStrings=gstrs) #no spam labels specified
        with self.assertRaises(ValueError):
            pygsti.objects.DataSet(cnts_static, spamLabels=['plus','minus'], bStatic=True)
              #must specify gateLabels (or indices) when creating static DataSet
        with self.assertRaises(ValueError):
            pygsti.objects.DataSet(gateStrings=gstrs, spamLabels=['plus','minus'], bStatic=True)
              #must specify counts when creating static DataSet


        #Test indexing methods
        cnt = 0
        for gstr in ds:

            if gstr in ds:
                if gstr in ds:
                    pass
                if pygsti.obj.GateString(gstr) in ds:
                    pass

            dsRow = ds[gstr]
            allLabels = list(dsRow.keys())
            for spamLabel in dsRow:
                if spamLabel in dsRow: #we know to be true
                    cnt = dsRow[spamLabel]
                if spamLabel in dsRow:
                    cnt = dsRow[spamLabel]

        for dsRow in ds.itervalues():
            for spamLabel,count in dsRow.iteritems():
                cnt += count

        #Test truncation
        ds2.truncate( [('Gx',),('Gx','Gy')] ) #non-static
        ds4.truncate( [('Gx',),('Gx','Gy')] ) #static
        ds2.truncate( [('Gx',),('Gx','Gy'),('Gz',)], bThrowErrorIfStringIsMissing=False ) #non-static
        ds4.truncate( [('Gx',),('Gx','Gy'),('Gz',)], bThrowErrorIfStringIsMissing=False ) #static
        with self.assertRaises(ValueError):
            ds2.truncate( [('Gx',),('Gx','Gy'),('Gz',)], bThrowErrorIfStringIsMissing=True ) #Gz is missing
        with self.assertRaises(ValueError):
            ds4.truncate( [('Gx',),('Gx','Gy'),('Gz',)], bThrowErrorIfStringIsMissing=True ) #Gz is missing

        #test copy
        ds2_copy = ds2.copy() #non-static
        ds4_copy = ds4.copy() #static

        #Loading and saving
        ds2.save("../temp_test_files/nonstatic_dataset.saved")
        ds2.save("../temp_test_files/nonstatic_dataset.saved.gz")
        with open("../temp_test_files/nonstatic_dataset.stream","wb") as streamfile:
            ds2.save(streamfile)

        ds4.save("../temp_test_files/static_dataset.saved")
        ds4.save("../temp_test_files/static_dataset.saved.gz")
        with open("../temp_test_files/static_dataset.stream","wb") as streamfile:
            ds4.save(streamfile)

        ds2.load("../temp_test_files/nonstatic_dataset.saved")
        ds2.load("../temp_test_files/nonstatic_dataset.saved.gz")
        with open("../temp_test_files/nonstatic_dataset.stream","rb") as streamfile:
            ds2.load(streamfile)

        ds4.load("../temp_test_files/static_dataset.saved")
        ds4.load("../temp_test_files/static_dataset.saved.gz")
        with open("../temp_test_files/static_dataset.stream","rb") as streamfile:
            ds2.load(streamfile)

        #Test various other methods
        nStrs = len(ds)
        cntDict = ds[('Gx',)].as_dict()
        asStr = str(ds[('Gx',)])

        #Test loading a deprecated dataset file
        dsDeprecated = pygsti.objects.DataSet(fileToLoadFrom="../cmp_chk_files/deprecated.dataset")



    def test_from_file(self):
        # creating and loading a text-format dataset file
        dataset_txt = \
"""## Columns = plus count, minus count
{} 0 100
Gx 10 90
GxGy 40 60
Gx^4 20 80
"""
        with open("../temp_test_files/TinyDataset.txt","w") as output:
            output.write(dataset_txt)
        ds = pygsti.io.load_dataset("../temp_test_files/TinyDataset.txt")
        self.assertEqual(ds[()]['plus'], 0)
        self.assertEqual(ds[('Gx','Gy')]['minus'], 60)

        dataset_txt2 = \
"""## Columns = plus frequency, count total
{} 0 100
Gx 0.1 100
GxGy 0.4 100
Gx^4 0.2 100
"""
        with open("../temp_test_files/TinyDataset2.txt","w") as output:
            output.write(dataset_txt2)
        ds2 = pygsti.io.load_dataset("../temp_test_files/TinyDataset2.txt")
        self.assertEqualDatasets(ds, ds2)


    def test_generate_fake_data(self):

        gateset = pygsti.construction.build_gateset( [2], [('Q0',)],['Gi','Gx','Gy','Gz'],
                                                     [ "I(Q0)","X(pi/8,Q0)", "Y(pi/8,Q0)", "Z(pi/2,Q0)"],
                                                     prepLabels=['rho0'], prepExpressions=["0"],
                                                     effectLabels=['E0'], effectExpressions=["1"],
                                                     spamdefs={'plus': ('rho0','E0'),
                                                                    'minus': ('rho0','remainder') })

        depol_gateset = gateset.depolarize(gate_noise=0.1,spam_noise=0)

        fids  = pygsti.construction.gatestring_list( [ (), ('Gx',), ('Gy'), ('Gx','Gx') ] )
        germs = pygsti.construction.gatestring_list( [ ('Gi',), ('Gx',), ('Gy'), ('Gi','Gi','Gi')] )
        gateStrings = pygsti.construction.create_gatestring_list(
            "f0+T(germ,N)+f1", f0=fids, f1=fids, germ=germs, N=3,
            T=pygsti.construction.repeat_with_max_length,
            order=["germ","f0","f1"])
        pygsti.remove_duplicates_in_place(gateStrings)

        ds_none = pygsti.construction.generate_fake_data(depol_gateset, gateStrings,
                                                        nSamples=1000, sampleError='none')
        ds_round = pygsti.construction.generate_fake_data(depol_gateset, gateStrings,
                                                          nSamples=1000, sampleError='round')
        ds_binom = pygsti.construction.generate_fake_data(depol_gateset, gateStrings, nSamples=1000,
                                                          sampleError='binomial', seed=100)
        ds_multi = pygsti.construction.generate_fake_data(depol_gateset, gateStrings,
                                                          nSamples=1000, sampleError='multinomial', seed=100)
        ds_otherds = pygsti.construction.generate_fake_data(ds_none, gateStrings,
                                                             nSamples=None, sampleError='none')

        weightedStrings = [ pygsti.obj.WeightedGateString( gs.tup, weight=1.0 ) for gs in gateStrings ]
        ds_fromwts = pygsti.construction.generate_fake_data(depol_gateset, weightedStrings,
                                                            nSamples=1000, sampleError='none')

        with self.assertRaises(ValueError):
            pygsti.construction.generate_fake_data(depol_gateset, weightedStrings,
                                                   nSamples=1000, sampleError='FooBar') #invalid sampleError



        # TO SEED SAVED FILE, RUN THIS:
        #pygsti.io.write_dataset("../cmp_chk_files/Fake_Dataset_none.txt", ds_none,  gateStrings)
        #pygsti.io.write_dataset("../cmp_chk_files/Fake_Dataset_round.txt", ds_round, gateStrings)
        #pygsti.io.write_dataset("../cmp_chk_files/Fake_Dataset_binom.txt", ds_binom, gateStrings)
        #pygsti.io.write_dataset("../cmp_chk_files/Fake_Dataset_multi.txt", ds_multi, gateStrings)

        saved_ds = pygsti.io.load_dataset("../cmp_chk_files/Fake_Dataset_none.txt", cache=True)
        self.assertEqualDatasets(ds_none, saved_ds)

        saved_ds = pygsti.io.load_dataset("../cmp_chk_files/Fake_Dataset_round.txt")
        self.assertEqualDatasets(ds_round, saved_ds)

        saved_ds = pygsti.io.load_dataset("../cmp_chk_files/Fake_Dataset_binom.txt")
        self.assertEqualDatasets(ds_binom, saved_ds)

        saved_ds = pygsti.io.load_dataset("../cmp_chk_files/Fake_Dataset_multi.txt")
        self.assertEqualDatasets(ds_multi, saved_ds)

        #Now test RB and RPE datasets
        rbDS = pygsti.construction.generate_sim_rb_data(depol_gateset, ds_binom, seed=1234)
        rbDS_perfect = pygsti.construction.generate_sim_rb_data_perfect(depol_gateset, ds_binom)

        rpeGS = pygsti.construction.make_parameterized_rpe_gate_set(np.pi/2, np.pi/4, 0, 0.1, 0.1, True)
        rpeGS2 = pygsti.construction.make_parameterized_rpe_gate_set(np.pi/2, np.pi/4, 0, 0.1, 0.1, False)
        rpeGS3 = pygsti.construction.make_parameterized_rpe_gate_set(np.pi/2, np.pi/4, np.pi/4, 0.1, 0.1, False)

        kList = [0,1,2]
        lst1 = pygsti.construction.make_rpe_alpha_str_lists_gx_gz(kList)
        lst2 = pygsti.construction.make_rpe_epsilon_str_lists_gx_gz(kList)
        lst3 = pygsti.construction.make_rpe_theta_str_lists_gx_gz(kList)
        lstDict = pygsti.construction.make_rpe_string_list_d(2)

        rpeDS = pygsti.construction.make_rpe_data_set(depol_gateset,lstDict,1000,
                                                          sampleError='binomial',seed=1234)

        #Just make sure this runs:
        pygsti.construction.rpe_ensemble_test(np.pi/2, np.pi/4, 0, 0.1, 2, 1000, 2)






    def test_gram(self):
        ds = pygsti.objects.DataSet(spamLabels=['plus','minus'])
        ds.add_count_dict( ('Gx','Gx'), {'plus': 40, 'minus': 60} )
        ds.add_count_dict( ('Gx','Gy'), {'plus': 40, 'minus': 60} )
        ds.add_count_dict( ('Gy','Gx'), {'plus': 40, 'minus': 60} )
        ds.add_count_dict( ('Gy','Gy'), {'plus': 40, 'minus': 60} )
        ds.done_adding_data()

        basis = pygsti.get_max_gram_basis( ('Gx','Gy'), ds)
        self.assertEqual(basis, [ ('Gx',), ('Gy',) ] )

        rank, evals, tgt_evals = pygsti.max_gram_rank_and_evals(ds)
        self.assertEqual(rank, 1)


    def test_multi_dataset(self):
        multi_dataset_txt = \
"""## Columns = DS0 plus count, DS0 minus count, DS1 plus frequency, DS1 count total
{} 0 100 0 100
Gx 10 90 0.1 100
GxGy 40 60 0.4 100
Gx^4 20 80 0.2 100
"""
        with open("../temp_test_files/TinyMultiDataset.txt","w") as output:
            output.write(multi_dataset_txt)
        multiDS = pygsti.io.load_multidataset("../temp_test_files/TinyMultiDataset.txt", cache=True)

        bad_multi_dataset_txt = \
"""## Columns = DS0 plus count, DS0 minus count, DS1 plus frequency, DS1 count total
{} 0 100 0 100
FooBar 10 90 0.1 100
GxGy 40 60 0.4 100
Gx^4 20 80 0.2 100
"""
        with open("../temp_test_files/BadTinyMultiDataset.txt","w") as output:
            output.write(bad_multi_dataset_txt)
        with self.assertRaises(ValueError):
            pygsti.io.load_multidataset("../temp_test_files/BadTinyMultiDataset.txt")

        gstrs = [ ('Gx',), ('Gx','Gy'), ('Gy',) ]
        gstrInds = collections.OrderedDict( [ (('Gx',),0),  (('Gx','Gy'),1), (('Gy',),2) ] )
        slInds = collections.OrderedDict( [ ('plus',0),  ('minus',1) ] )
        ds1_cnts = np.ones( (3,2), 'd' ) # 3 gate strings, 2 spam labels
        ds2_cnts = 10*np.ones( (3,2), 'd' ) # 3 gate strings, 2 spam labels
        cnts = collections.OrderedDict( [ ('ds1', ds1_cnts), ('ds2', ds2_cnts) ] )

        mds2 = pygsti.objects.MultiDataSet(cnts, gateStrings=gstrs, spamLabels=['plus','minus'])
        mds3 = pygsti.objects.MultiDataSet(cnts, gateStringIndices=gstrInds, spamLabelIndices=slInds)
        mds4 = pygsti.objects.MultiDataSet(spamLabels=['plus','minus'])
        mds5 = pygsti.objects.MultiDataSet()

        mds2.add_dataset_counts("new_ds1", ds1_cnts)
        sl_none = mds5.get_spam_labels()

        #Create some datasets to test adding datasets to multidataset
        ds = pygsti.objects.DataSet(spamLabels=['plus','minus'])
        ds.add_count_dict( (), {'plus': 10, 'minus': 90} )
        ds.add_count_dict( ('Gx',), {'plus': 10, 'minus': 90} )
        ds.add_counts_1q( ('Gx','Gy'), 20, 80 )
        ds.add_counts_1q( ('Gx','Gx','Gx','Gx'), 20, 80 )
        ds.done_adding_data()

        ds2 = pygsti.objects.DataSet(spamLabels=['plus','foobar']) #different spam labels than multids
        ds2.add_count_dict( (), {'plus': 10, 'foobar': 90} )
        ds2.add_count_dict( ('Gx',), {'plus': 10, 'foobar': 90} )
        ds2.add_count_dict( ('Gx','Gy'), {'plus': 10, 'foobar': 90} )
        ds2.add_count_dict( ('Gx','Gx','Gx','Gx'), {'plus': 10, 'foobar': 90} )
        ds2.done_adding_data()

        ds3 = pygsti.objects.DataSet(spamLabels=['plus','minus']) #different gate strings
        ds3.add_count_dict( ('Gx',), {'plus': 10, 'minus': 90} )
        ds3.done_adding_data()

        ds4 = pygsti.objects.DataSet(spamLabels=['plus','minus']) #non-static dataset
        ds4.add_count_dict( ('Gx',), {'plus': 10, 'minus': 90} )

        multiDS['myDS'] = ds
        with self.assertRaises(ValueError):
            multiDS['badDS'] = ds2 # different spam labels
        with self.assertRaises(ValueError):
            multiDS['badDS'] = ds3 # different gates
        with self.assertRaises(ValueError):
            multiDS['badDS'] = ds4 # not static

        nStrs = len(multiDS)
        labels = list(multiDS.keys())
        self.assertEqual(labels, ['DS0', 'DS1', 'myDS'])

        for label in multiDS:
            DS = multiDS[label]
            if label in multiDS:
                pass
            if label in multiDS:
                pass

        for DS in multiDS.itervalues():
            pass

        for label,DS in multiDS.iteritems():
            pass

        sumDS = multiDS.get_datasets_sum('DS0','DS1')
        multiDS_str = str(multiDS)
        multiDS_copy = multiDS.copy()

        with self.assertRaises(ValueError):
            sumDS = multiDS.get_datasets_sum('DS0','foobar') #bad dataset name


        #Pickle and unpickle
        with open('../temp_test_files/multidataset.pickle', 'wb') as picklefile:
            pickle.dump(multiDS, picklefile)
        mds_from_pkl = None
        with open('../temp_test_files/multidataset.pickle', 'rb') as picklefile:
            mds_from_pkl = pickle.load(picklefile)
        self.assertEqual(mds_from_pkl['DS0'][('Gx',)]['plus'], 10)

        #Loading and saving
        multiDS.save("../temp_test_files/multidataset.saved")
        multiDS.save("../temp_test_files/multidataset.saved.gz")
        with open("../temp_test_files/multidataset.stream","wb") as streamfile:
            multiDS.save(streamfile)

        multiDS.load("../temp_test_files/multidataset.saved")
        multiDS.load("../temp_test_files/multidataset.saved.gz")
        with open("../temp_test_files/multidataset.stream","rb") as streamfile:
            multiDS.load(streamfile)
        multiDS2 = pygsti.obj.MultiDataSet(fileToLoadFrom="../temp_test_files/multidataset.saved")








if __name__ == "__main__":
    unittest.main(verbosity=2)<|MERGE_RESOLUTION|>--- conflicted
+++ resolved
@@ -4,12 +4,8 @@
 import pygsti
 import numpy as np
 import warnings
-<<<<<<< HEAD
 import os
 import sys
-=======
-import os, sys
->>>>>>> 57b29aa7
 
 class DataSetTestCase(unittest.TestCase):
 
