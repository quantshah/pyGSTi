--- conflicted
+++ resolved
@@ -102,36 +102,11 @@
         cache_key = (gate_type, prep_type, povm_type, instrument_type, simulator, evotype, qubit_labels)
         if cache_key not in self._gscache:
             # cache miss
-<<<<<<< HEAD
-            try:
-                mdl = self._target_model(qubit_labels, evotype, parameterization=parameterization_type)
-            except TypeError:
-                mdl = self._target_model(qubit_labels, evotype)
-                mdl.set_all_parameterizations(parameterization_type)  # automatically sets simulator
-
-            # We separated parameter names from evotype names - so no more "H+S Terms"  TODO REMOVE?
-            # from pygsti.forwardsims.termforwardsim import TermForwardSimulator as _TermFSim
-            # if parameterization_type == "H+S terms":
-            #     assert(simulator == "auto" or isinstance(simulator, _TermFSim)), \
-            #         "Invalid `simulator` argument for H+S terms: %s!" % str(type(simulator))
-            #     if simulator == "auto":
-            #         sim = _TermFSim(mode="taylor", max_order=1)
-            #
-            #     key_path, val_path = self._get_cachefile_names(parameterization_type, sim)
-            #     if key_path.exists() and val_path.exists():
-            #         sim.set_cache(_load_calccache(key_path, val_path))    # TODO
-            #
-            #     mdl.sim = sim
-            # else:
-            if simulator != "auto":
-                mdl.sim = simulator
-=======
             mdl = self._target_model(qubit_labels, gate_type=gate_type, prep_type=prep_type, povm_type=povm_type,
-                instrument_type=instrument_type, evotype=evotype)
-            
+                                     instrument_type=instrument_type, evotype=evotype)
+
             # Set the simulator (if auto, setter initializes to matrix or map)
             mdl.sim = simulator
->>>>>>> 24f003ff
 
             # finally cache result
             self._gscache[cache_key] = mdl
