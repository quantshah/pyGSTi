--- conflicted
+++ resolved
@@ -161,22 +161,7 @@
         -------
         object
         """
-<<<<<<< HEAD
-        circuit_budget_matrix = _np.zeros((len(circuits), len(self.wildcard_vector)), 'd')
-        for i, circuit in enumerate(circuits):
-            for layer in circuit:
-                if len(layer.components) == 0:  # special case of global idle, which has 0 components
-                    circuit_budget_matrix[i, self.primOpLookup[layer]] += 1.0
-                for component in layer.components:
-                    circuit_budget_matrix[i, self.primOpLookup[component]] += 1.0
-
-        if self.spam_index is not None:
-            circuit_budget_matrix[:, self.spam_index] = 1.0
-
-        return circuit_budget_matrix
-=======
         raise NotImplementedError("Derived classes must implement `precompute_for_same_circuits`")
->>>>>>> f78cc915
 
     def slow_update_probs(self, probs_in, probs_out, freqs, layout, precomp=None):
         """
@@ -406,11 +391,7 @@
                 pushedSD = 0.0
             else:  # fall back to this when len(A) == 0
                 beta = -(sum_qA - sum_qB + sum_qD + sum_qC - 1 - 2 * W) / (2 * sum_fB) if sum_fA == 0 else \
-<<<<<<< HEAD
-                    -(sum_qA - sum_qB - 1.0 + sum_qC - 2 * W) / (2 * sum_fB)  # compute_beta
-=======
                     -(sum_qA - sum_qB + sum_qD - 1.0 + sum_qC - 2 * W) / (2 * sum_fB)  # compute_beta
->>>>>>> f78cc915
                 alpha = 0.0  # doesn't matter OLD: _alpha_fn(beta, A, B, C, qvec, fvec)
                 pushedSD = 1 - beta * sum_fB - sum_qC
 
@@ -652,37 +633,13 @@
 
 #For these helper functions, see Robin's notes
 def _compute_tvd(a, b, d, alpha, beta, pushedD, q, f):
-<<<<<<< HEAD
-    # TVD = 0.5 * (qA - alpha*SA + beta*SB - qB)  - difference between p=[alpha|beta]*f and q
-=======
     # TVD = 0.5 * (qA - alpha*SA + beta*SB - qB + qD - pushed_pd) = difference between p=[alpha|beta]*f and q
->>>>>>> f78cc915
     # (no contrib from set C)
     pushed_pd = pushedD * q[d] / sum(q[d])  # vector that sums to pushedD and aligns with q[d]
     ret = 0.5 * (sum(q[a] - alpha * f[a]) + sum(beta * f[b] - q[b]) + sum(q[d] - pushed_pd))
     return ret
 
 
-<<<<<<< HEAD
-def _compute_alpha(a, b, c, tvd, q, f):
-    # beta = (1-alpha*SA - qC)/SB
-    # 2*tvd = qA - alpha*SA + [(1-alpha*SA - qC)/SB]*SB - qB
-    # 2*tvd = qA - alpha(SA + SA) + (1-qC) - qB
-    # alpha = [ qA-qB + (1-qC) - 2*tvd ] / 2*SA
-    # But if SB == 0 then 2*tvd = qA - alpha*SA - qB => alpha = (qA-qB-2*tvd)/SA
-    # Note: no need to deal with pushedSD > 0 since this only occurs when alpha is irrelevant.
-    if sum(f[b]) == 0:
-        return (sum(q[a]) - sum(q[b]) - 2 * tvd) / sum(f[a])
-    return (sum(q[a]) - sum(q[b]) + 1.0 - sum(q[c]) - 2 * tvd) / (2 * sum(f[a]))
-
-
-def _compute_beta(a, b, c, d, tvd, q, f, pushedD):
-    # alpha = (1-beta*SB - qC)/SA
-    # 2*tvd = qA - [(1-beta*SB - qC)/SA]*SA + beta*SB - qB
-    # 2*tvd = qA - (1-qC) + beta(SB + SB) - qB
-    # beta = -[ qA-qB - (1-qC) - 2*tvd ] / 2*SB
-    # But if SA == 0 then:
-=======
 def _compute_alpha(a, b, c, d, tvd, q, f):
     # beta = (1-alpha*SA - qC)/SB
     # 2*tvd = qA - alpha*SA + [(1-alpha*SA - qC)/SB]*SB - qB + qD  (pushedSD == 0 b/c A is nonempty if we call this fn)
@@ -701,17 +658,12 @@
     # 2*tvd = qA - (1-qC) + beta(SB + SB) - qB + qD
     # beta = -[ qA-qB+qD - (1-qC) - 2*tvd ] / 2*SB
     # But if SA == 0 then some probability may be "pushed" into set D:
->>>>>>> f78cc915
     # 2*tvd = qA + (beta*SB - qB) + (qD - pushed_pD) and pushed_pD = 1 - beta * SB - qC, so
     # 2*tvd = qA + (beta*SB - qB) + (qD - 1 + beta*SB + qC) = qA - qB + qD +qC -1 + 2*beta*SB
     #  => beta = -(qA-qB+qD+qC-1-2*tvd)/(2*SB)
     if sum(f[a]) == 0:
         return -(sum(q[a]) - sum(q[b]) + sum(q[d]) + sum(q[c]) - 1 - 2 * tvd) / (2 * sum(f[b]))
-<<<<<<< HEAD
-    return -(sum(q[a]) - sum(q[b]) - 1.0 + sum(q[c]) - 2 * tvd) / (2 * sum(f[b]))
-=======
     return -(sum(q[a]) - sum(q[b]) + sum(q[d]) - 1.0 + sum(q[c]) - 2 * tvd) / (2 * sum(f[b]))
->>>>>>> f78cc915
 
 
 def _compute_pvec(alpha, beta, pushedD, a, b, c, d, q, f):
@@ -791,11 +743,7 @@
     if debug:
         print(" budget = ", W, " A=", A, " B=", B, " C=", C, " D=", D)
 
-<<<<<<< HEAD
-    ratio_vec = qvec / fvec
-=======
     ratio_vec = qvec / _np.where(fvec > 0, fvec, 1.0)  # avoid divide-by-zero warning (on sets C & D)
->>>>>>> f78cc915
     ratio_vec[C] = _np.inf  # below we work in order of ratios distance
     ratio_vec[D] = _np.inf  # from 1.0 - and we don't want exactly-1.0 ratios.
 
@@ -860,16 +808,6 @@
     pushedSD = 0.0
     if debug: print("Final A=", A, "B=", B, "C=", C, "W=", W, "qvec=", qvec, 'fvec=', fvec)
     if len(A) > 0:
-<<<<<<< HEAD
-        alpha = _compute_alpha(A, B, C, W, qvec, fvec)
-        beta = _beta_fn(alpha, A, B, C, qvec, fvec)
-        if debug and len(B) > 0:
-            abeta = _compute_beta(A, B, C, W, qvec, fvec)
-            aalpha = _alpha_fn(beta, A, B, C, qvec, fvec)
-            print("ALT final alpha,beta = ", aalpha, abeta)
-    else:  # fall back to this when len(A) == 0
-        beta = _compute_beta(A, B, C, D, W, qvec, fvec, pushedSD)
-=======
         alpha = _compute_alpha(A, B, C, D, W, qvec, fvec)
         beta = _beta_fn(alpha, A, B, C, qvec, fvec)
         #if debug and len(B) > 0:
@@ -878,7 +816,6 @@
         #    print("ALT final alpha,beta = ", aalpha, abeta)
     else:  # fall back to this when len(A) == 0
         beta = _compute_beta(A, B, C, D, W, qvec, fvec)
->>>>>>> f78cc915
         alpha = 0.0  # doesn't matter OLD: _alpha_fn(beta, A, B, C, qvec, fvec)
         pushedSD = _pushedD_fn(beta, B, C, qvec, fvec)
 
