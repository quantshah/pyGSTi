--- conflicted
+++ resolved
@@ -384,21 +384,9 @@
 
                     # move j from A -> C
                     sum_qA -= qvec[j]; sum_qC += qvec[j]; sum_fA -= fvec[j]
-<<<<<<< HEAD
-                elif ratio < 1.0:  # j in B
-                    beta_break = ratio
-                    if sum_fA > 0:
-                        alpha_break = (1.0 - beta_break * sum_fB - sum_qC) / sum_fA  # alpha_fn
-                        pushedSD = 0.0
-                    else:
-                        alpha_break = 0.0
-                        pushedSD = 1.0 - beta_break * sum_fB - sum_qC
-
-=======
                     alist_ptr += 1
                 else:
                     j, alpha_break, beta_break = jB, alphaB, betaB
->>>>>>> 88aa46cf
                     TVD_at_breakpt = 0.5 * (sum_qA - alpha_break * sum_fA
                                             + beta_break * sum_fB - sum_qB
                                             + sum_qD)  # - pushedSD)  # compute_tvd
