--- conflicted
+++ resolved
@@ -136,47 +136,6 @@
         """
         return [s for i, j, s in self.elements]
 
-<<<<<<< HEAD
-    def simplify_circuits(self, model, dataset=None):
-        """
-        Simplify the circuits in this plaquette.
-
-        The result is a plaquette that has a `num_simplified_elements` property and
-        whose `iter_simplified()` and `elementvec_to_matrix` methods may be used.
-
-        Parameters
-        ----------
-        model : Model
-            The model used to perform the compiling.
-
-        dataset : DataSet, optional
-            If not None, restrict what is simplified to only those
-            probabilities corresponding to non-zero counts (observed
-            outcomes) in this data set.
-
-        Returns
-        -------
-        None
-        """
-        all_strs = self.get_all_strs()
-        if len(all_strs) > 0:
-            rawmap, self._elementIndicesByStr, self._outcomesByStr, nEls = \
-                model.simplify_circuits(all_strs, dataset)
-        else:
-            nEls = 0  # nothing to simplify
-        self.num_simplified_elements = nEls
-
-    def iter_simplified(self):
-        """
-        Iterate over (row_index, col_index, simplified_circuit, element_index, outcome_index) tuples.
-        """
-        assert(self.num_simplified_elements is not None), \
-            "Plaquette must be simplified first!"
-        for k, (i, j, s) in enumerate(self.elements):
-            yield i, j, s, self._elementIndicesByStr[k], self._outcomesByStr[k]
-
-=======
->>>>>>> 7b865381
     def __iter__(self):
         """
         Iterate over (row_index, col_index, circuit) tuples.
